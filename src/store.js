--- conflicted
+++ resolved
@@ -15,28 +15,12 @@
  * @param {object} config The options for the store
  * @param {EventEmitter} emitter The event-emitter instance for the batcher
  */
-<<<<<<< HEAD
 function localStore(config, emitter) {
   const store = new lruNative({
     maxElements: config.cache.limit,
     maxAge: config.cache.ttl,
     size: Math.min(Math.ceil(config.cache.limit / 10), 1000),
   });
-=======
-function localStore(config, emitter, store) {
-  store = store || {};
-  let storeSize = 0;
-  let totalTTL = 0;
-  const curve = tween(config.cache);
-  
-  function garbageCollect(bucket) {
-    setTimeout(garbageCollect, config.storeOptions.scavengeCycle);
-    const now = Date.now();
-    for (const key in store) {
-      if (store[key].ttl <= now) checkExpiration(key);
-    }
-  }
->>>>>>> 66241f92
 
   /**
    * Performs a query that returns a single entities to be cached
@@ -44,17 +28,7 @@
    * @returns {*}
    */
   function get(key) {
-<<<<<<< HEAD
     return store.get(key);
-=======
-    const record = store[key];
-    if (record !== undefined) {
-      if (record.value !== undefined && record.ttl > 0) {
-        record.bump = true;
-      }
-    }
-    return record;
->>>>>>> 66241f92
   }
 
   /**
@@ -65,36 +39,7 @@
    */
   function set(recordKey, keys, values) {
     for (let i = 0; i < keys.length; i++) {
-<<<<<<< HEAD
       store.set(recordKey(keys[i]), values[keys[i]]);
-=======
-      if (storeSize + 1 > config.storeOptions.recordLimit) {
-        emitter.emit('cacheSkip', { omitted: { key: recordKey(keys[i]), value: values[keys[i]] }, reason: 'Too many records' });
-        return false;
-      }
-      const storageEfficiency = ((totalTTL / storeSize || 1) / config.cache.limit); // Generates a 0-1 number indicating current efficiency.
-      if (Math.random() < storageEfficiency * config.storeOptions.dropFactor) {
-        emitter.emit('cacheSkip', { omitted: { key: recordKey(keys[i]), value: values[keys[i]] }, reason: 'Efficiency capped' });
-      }
-      else {
-        let value = {
-          value: values[keys[i]],
-          timestamp: null,
-          step: null,
-          ttl: 0,
-          bump: null,
-        };
-        totalTTL += stepSize;
-        const key = recordKey(keys[i]);
-        if (opts && opts.step !== undefined) {
-          value.timestamp = now;
-          value.step = opts.step;
-          value.ttl = now + stepSize;
-        }
-        storeSize++;
-        store[key] = value;
-      }
->>>>>>> 66241f92
     }
     return true;
   }
@@ -109,44 +54,7 @@
       store.clear();
       return true;
     }
-<<<<<<< HEAD
     return store.remove(key);
-=======
-    const record = store[key];
-    if (record !== undefined) {
-      storeSize--;
-      totalTTL -= curve(record.step);
-      delete store[key];
-      return true;
-    }
-    return false;
-  }
-
-  /**
-   * Attempts to invalidate a key once it's cache step time expires
-   * @param {string} key The key to be evaluated for invalidation
-   */
-  function checkExpiration(key) {
-    const record = store[key];
-    if (record !== undefined) {
-      if (record.value && record.ttl > 0) {
-        const now = Math.round(record.timestamp + curve(record.step));
-        if (record.step < config.cache.steps && record.bump === true) {
-          record.step = record.step + 1;
-          const ext = Math.round(curve(record.step));
-          const ttl = Math.min(record.timestamp + ext, record.timestamp + config.cache.limit);
-          emitter.emit('cacheBump', { key, value: record.value, timestamp: record.timestamp, step: record.step, expires: ttl });
-          record.ttl = ttl;
-          totalTTL += ext;
-          record.bump = false;
-        }
-        else {
-          emitter.emit('cacheClear', { key, value: record.value, timestamp: record.timestamp, step: record.step, expires: now });
-          clear(key);
-        }
-      }
-    }
->>>>>>> 66241f92
   }
 
   /**
